import static pulpcore.math.CoreMath.rand;

import java.util.ArrayList;
import java.util.TimerTask;

import pulpcore.animation.Easing;
import pulpcore.sprite.ImageSprite;

class SpawnGunTask extends TimerTask 
{
	private ItemManager itemManager;
	private ArrayList<String> guns = new ArrayList<String>();
	
	public SpawnGunTask(ItemManager manager) {
		this.itemManager = manager;
		
		guns.add("pistolet");
		guns.add("mitraillette");
		guns.add("fusilpompe");
	}

	public void run()
	{
		if(rand(1, 100) <= 50) return;
		
		int x = rand(1, TilemapManager.GRID_WIDTH);
		int y = rand(1, TilemapManager.GRID_HEIGHT);
		
<<<<<<< HEAD
		Item item = new Item ( Item.GUN, "pistolet.png", 40, 30 );
		item.getSprite().setSize(0, 0);
		item.setLocationOnTilemap ( x, y );
		item.getSprite().setAnchor(0.5, 0.5);
		item.getSprite().scaleTo(47.25, 30, 500, Easing.ELASTIC_IN_OUT);
=======
		String gun = this.guns.get(rand(0, this.guns.size() - 1));
		
		Entity entity = new Entity ( gun + ".png", 40, 30 );
		entity.getSprite().setSize(0, 0);
		entity.setLocationOnTilemap ( x, y );
		entity.getSprite().setAnchor(0.5, 0.5);
		entity.getSprite().scaleTo(47.25, 30, 500, Easing.ELASTIC_IN_OUT);
>>>>>>> 083b56ce
		
		itemManager.addItem(item);
	}
}<|MERGE_RESOLUTION|>--- conflicted
+++ resolved
@@ -26,21 +26,13 @@
 		int x = rand(1, TilemapManager.GRID_WIDTH);
 		int y = rand(1, TilemapManager.GRID_HEIGHT);
 		
-<<<<<<< HEAD
-		Item item = new Item ( Item.GUN, "pistolet.png", 40, 30 );
+		String gun = this.guns.get(rand(0, this.guns.size() - 1));
+		
+		Item item = new Item ( Item.GUN, gun + ".png", 40, 30 );
 		item.getSprite().setSize(0, 0);
 		item.setLocationOnTilemap ( x, y );
 		item.getSprite().setAnchor(0.5, 0.5);
 		item.getSprite().scaleTo(47.25, 30, 500, Easing.ELASTIC_IN_OUT);
-=======
-		String gun = this.guns.get(rand(0, this.guns.size() - 1));
-		
-		Entity entity = new Entity ( gun + ".png", 40, 30 );
-		entity.getSprite().setSize(0, 0);
-		entity.setLocationOnTilemap ( x, y );
-		entity.getSprite().setAnchor(0.5, 0.5);
-		entity.getSprite().scaleTo(47.25, 30, 500, Easing.ELASTIC_IN_OUT);
->>>>>>> 083b56ce
 		
 		itemManager.addItem(item);
 	}
