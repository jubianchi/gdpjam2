--- conflicted
+++ resolved
@@ -16,37 +16,6 @@
 		elements = new Group ();
 
 		// sprites 2x2
-<<<<<<< HEAD
-		addSprite ( 2, 2, 2,2, "2x2Obj_01.png", 0, -13 );
-		addSprite ( 11, 11, 2,2, "2x2Obj_01.png", 0, -13 );
-		addSprite ( 2, 11, 2,2, "2x2Obj_01.png", 0, -13 );
-		addSprite ( 11, 2, 2,2, "2x2Obj_01.png", 0, -13 );
-		
-		//sprites barre du haut
-		addSprite ( 5, 2, 1,1, "1x1ObjP2.png", -10, -20 );
-		addSprite ( 6, 2, 1,1, "PtTableHz.png", 0, -10 );
-		addSprite ( 7, 2, 1,1, "PtTableVt.png", 0, -10 );
-		addSprite ( 8, 2, 1,1, "PtTableHz.png", 0, -10 );
-		addSprite ( 9, 2, 1,1, "1x1ObjP2.png", -10, -20 );
-		
-		// sprites angle haut gauche
-		addSprite ( 3, 5, 1,1, "1x1ObjP2.png", -10, -20 );
-		addSprite ( 3, 6, 1,1, "PtTableHz.png", 0, -10 );
-		addSprite ( 4, 5, 1,1, "PtTableVt.png", 0, -10 );
-		addSprite ( 5, 5, 1,1, "PtTableHz.png", 0, -10 );
-
-		// sprites angle bas gauche
-		addSprite ( 3, 8, 1,1, "PtTableHz.png", 0, -10 );
-		addSprite ( 3, 9, 1,1, "1x1ObjP2.png", -10, -20 );
-		addSprite ( 4, 9, 1,1, "PtTableVt.png", 0, -10 );
-		addSprite ( 5, 9, 1,1, "PtTableHz.png", 0, -10 );
-		
-		// sprites angle haut droite
-		addSprite ( 9, 5, 1,1, "PtTableHz.png", 0, -10 );
-		addSprite ( 10, 5, 1,1, "PtTableVt.png", 0, -10 );
-		addSprite ( 11, 5, 1,1, "1x1ObjP2.png", -10, -20 );
-		addSprite ( 11, 6, 1,1, "PtTableHz.png", 0, -10 );
-=======
 		addSprite ( 2, 2, 2,2, "2x2Obj_01.png", 0, 0 );
 		addSprite ( 11, 11, 2,2, "2x2Obj_01.png", 0,-5 );
 		addSprite ( 2, 11, 2,2, "2x2Obj_01.png", 0,-5 );
@@ -76,7 +45,6 @@
 		addSprite ( 10, 5, 1,1, "PtTableVt.png", 0,-5 );
 		addSprite ( 11, 5, 1,1, "1x1ObjP2.png", -10,-15 );
 		addSprite ( 11, 6, 1,1, "PtTableHz.png", 0,-5 );
->>>>>>> 5e55a46e
 
 		// sprites angle bas droite
 		addSprite ( 11, 9, 1,1, "1x1ObjP2.png", -10,-15 );
