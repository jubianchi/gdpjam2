import java.util.ArrayList;
import java.util.List;

import pulpcore.scene.Scene2D;
import pulpcore.sprite.Group;
import pulpcore.sprite.Sprite;


public class EntityManager
{
	private final ArrayList<Entity> entities = new ArrayList<Entity> ();
	public final List<Entity> getEntities() { return entities; }
	
	private Group group;

	public final void load( Scene2D scene )
	{
		group = new Group ();

<<<<<<< HEAD

		
		//sprites barre du haut
		addSprite ( 5, 2, 1,1, "1x1ObjP2.png", -0, -10 );
		addSprite ( 6, 2, 1,1, "PtTableHz.png", 0,-5 );
		addSprite ( 7, 2, 1,1, "PtTableVt.png", 0,-5 );
		addSprite ( 8, 2, 1,1, "PtTableHz.png", 0,-5 );
		addSprite ( 9, 2, 1,1, "1x1ObjP2.png", -0, -10 );
		
		// sprites angle haut gauche
		addSprite ( 3, 5, 1,1, "1x1ObjP2.png", -0,-10 );
		addSprite ( 3, 6, 1,1, "PtTableHz.png", 0,-5 );
		addSprite ( 4, 5, 1,1, "PtTableVt.png", 0,-5 );
		addSprite ( 5, 5, 1,1, "PtTableHz.png", 0,-5 );

		// sprites angle bas gauche
		addSprite ( 3, 8, 1,1, "PtTableHz.png", 0,-5 );
		addSprite ( 3, 9, 1,1, "1x1ObjP2.png", -0, -10 );
		addSprite ( 4, 9, 1,1, "PtTableVt.png", 0,-5 );
		addSprite ( 5, 9, 1,1, "PtTableHz.png", 0,-5 );
		
		// sprites angle haut droite
		addSprite ( 9, 5, 1,1, "PtTableHz.png", 0,-5 );
		addSprite ( 10, 5, 1,1, "PtTableVt.png", 0,-5 );
		addSprite ( 11, 5, 1,1, "1x1ObjP2.png", -0,-10 );
		addSprite ( 11, 6, 1,1, "PtTableHz.png", 0,-5 );

		// sprites angle bas droite
		
		addSprite ( 11, 8, 1,1, "PtTableHz.png", 0,-5 );
		addSprite ( 9, 9, 1,1, "PtTableVt.png", 0,-5 );
		addSprite ( 10, 9, 1,1, "PtTableHz.png", 0,-5 );
		addSprite ( 11, 9, 1,1, "1x1ObjP2.png", -0,-10 );
		
		//sprites barre du bas
		addSprite ( 5, 12, 1,1, "1x1ObjP2.png", -0,-10 );
		addSprite ( 6, 12, 1,1, "PtTableHz.png", 0,-5 );
		addSprite ( 7, 12, 1,1, "PtTableVt.png", 0,-5 );
		addSprite ( 8, 12, 1,1, "PtTableHz.png", 0,-5 );
		addSprite ( 9, 12, 1,1, "1x1ObjP2.png", -0,-10 );			
		
		// sprites 2x2
		addSprite ( 2, 2, 2,2, "2x2Obj_01.png", 0, 0 );
		addSprite ( 11, 11, 2,2, "2x2Obj_01.png", 0,-5 );
		addSprite ( 2, 11, 2,2, "2x2Obj_01.png", 0,-5 );
		addSprite ( 11, 2, 2,2, "2x2Obj_01.png", 0,-5 );
		// addSprite ( 200, 20 );
		// addSprite ( 200, 2100 );

=======
>>>>>>> c7ef4074
		scene.add(group);
	}
	
	private int totalElapsedTime = 0;
	
	public void update(int elapsedTime)
    {
		// dumpGroup ();
		
		int i = 1;
		while ( i < group.size() )
        {
			Sprite sprite = group.get ( i );
			
			int j = i-1;
			while ( j >= 0 )
			{
				Sprite previous = group.get ( j );
				
				int y = sprite.y.getAsInt ();
				int previousY = previous.y.getAsInt ();
				
				if ( y < previousY )
				{
					// System.out.println ( "Moving " + y + " < " + previousY );
					group.moveDown ( sprite );
					// dumpGroup ();
				}
				else
					break;
				
				j--;
			}
			i++;
        }
		
		// dumpGroup ();
		
		/*
		int i = 0;
		while ( i < group.size() )
        {
			Sprite element = group.get ( i );
			Sprite lastElement = group.get ( group.size () - 1 );
			int elementY =element.y.getAsInt ();
			int lastElementY = lastElement.y.getAsInt ();
			if ( elementY > lastElementY )
			{
				group.moveToTop ( element );
			}
			else
			{
				i++;
			}
        }
		*/
    }

	private void dumpGroup()
	{
		System.out.println("---");
		int i;
		i = 0;
		while ( i < group.size() )
        {
			Sprite element = group.get ( i );
			System.out.println("At " + i + " y = " + element.y.getAsInt () );
			i++;
        }
	}

	public void addEntity(Entity entity)
	{
		entities.add ( entity );
		group.add ( entity.getSprite () );
	}

	public void removeEntity(Entity entity)
	{
		group.remove ( entity.getSprite () );
		entities.remove ( entity );
	}
}<|MERGE_RESOLUTION|>--- conflicted
+++ resolved
@@ -17,7 +17,6 @@
 	{
 		group = new Group ();
 
-<<<<<<< HEAD
 
 		
 		//sprites barre du haut
@@ -67,8 +66,6 @@
 		// addSprite ( 200, 20 );
 		// addSprite ( 200, 2100 );
 
-=======
->>>>>>> c7ef4074
 		scene.add(group);
 	}
 	
