--- conflicted
+++ resolved
@@ -14,17 +14,9 @@
 	private Sound stepSound;
 	private Playback stepPlayback;
 	
-<<<<<<< HEAD
 	public Character()
 	{
-		super ( "ecureuil/frise_face.png", SPRITE_WIDTH, SPRITE_HEIGHT );
-//		sprite = new ImageSprite("ecureuil/frise_face.png", 5, 5);
-//		sprite.setSize(SPRITE_WIDTH, SPRITE_HEIGHT);
-=======
-	public Character() {
-		sprite = new ImageSprite("ecureuil/frise_face.png", 5, 5);		
->>>>>>> 8dbb881b
-		
+		super ( "ecureuil/frise_face.png", 40, 30 );
 		stepSound = Sound.load("Bruit de pas.wav");
 		stepPlayback = stepSound.play();
 		stepPlayback.setPaused ( true );	
@@ -67,17 +59,10 @@
 		if(currentDirection != 0) getSprite().setImage("ecureuil/frise_dos.png");
 		currentDirection = 0;
 		
-<<<<<<< HEAD
 		int limit = getRect().height / 2;
-		
-		if(this.getSprite().y.getAsInt() - MOVE_STEP > limit) {			
-			this.getSprite().y.set(this.getSprite().y.getAsInt() - MOVE_STEP);
-=======
-		int limit = (int)(sprite.height.get() / 2);		
 		int step = ConfigManager.gameModesConfig.getValue("characterMoveStep");
 		if(this.getSprite().y.getAsInt() - step > limit) {			
-			this.getSprite().y.set(this.getSprite().y.getAsInt() - step);
->>>>>>> 8dbb881b
+			this.getSprite().y.set(this.getSprite().y.getAsInt() - MOVE_STEP);
 		}		
 	}
 	
@@ -87,17 +72,10 @@
 		if(currentDirection != 1) getSprite ().setImage("ecureuil/frise_face.png");
 		currentDirection = 1;
 		
-<<<<<<< HEAD
 		int limit = (Stage.getHeight() - getRect().height / 2);
-		
-		if(this.getSprite().y.getAsInt() + MOVE_STEP < limit) {
-			this.getSprite().y.set(this.getSprite().y.getAsInt() + MOVE_STEP);
-=======
-		int limit = (Stage.getHeight() - (int)(sprite.height.get() / 2));
 		int step = ConfigManager.gameModesConfig.getValue("characterMoveStep");
 		if(this.getSprite().y.getAsInt() + step < limit) {
-			this.getSprite().y.set(this.getSprite().y.getAsInt() + step);
->>>>>>> 8dbb881b
+			this.getSprite().y.set(this.getSprite().y.getAsInt() + MOVE_STEP);
 		}
 	}
 	
@@ -107,17 +85,10 @@
 		if(currentDirection != 2) getSprite().setImage("ecureuil/frise_gauche.png");
 		currentDirection = 2;
 		
-<<<<<<< HEAD
 		int limit = getRect().width / 2;
-		
-		if(this.getSprite().x.getAsInt() - MOVE_STEP > limit) {			
-			this.getSprite().x.set(this.getSprite().x.getAsInt() - MOVE_STEP);
-=======
-		int limit = (int)(sprite.width.get() / 2);
 		int step = ConfigManager.gameModesConfig.getValue("characterMoveStep");
 		if(this.getSprite().x.getAsInt() - step > limit) {			
-			this.getSprite().x.set(this.getSprite().x.getAsInt() - step);
->>>>>>> 8dbb881b
+			this.getSprite().x.set(this.getSprite().x.getAsInt() - MOVE_STEP);
 		}
 	}
 	
@@ -127,17 +98,10 @@
 		if(currentDirection != 3) getSprite().setImage("ecureuil/frise_droite.png");
 		currentDirection = 3;
 		
-<<<<<<< HEAD
 		int limit = (Stage.getWidth() - getRect().width / 2);
-		
-		if(this.getSprite().x.getAsInt() + MOVE_STEP < limit) {
-			this.getSprite().x.set(this.getSprite().x.getAsInt() + MOVE_STEP);
-=======
-		int limit = (Stage.getWidth() - (int)(sprite.width.get() / 2));
 		int step = ConfigManager.gameModesConfig.getValue("characterMoveStep");
 		if(this.getSprite().x.getAsInt() + step < limit) {
-			this.getSprite().x.set(this.getSprite().x.getAsInt() + step);
->>>>>>> 8dbb881b
+			this.getSprite().x.set(this.getSprite().x.getAsInt() + MOVE_STEP);
 		}
 	}
 }