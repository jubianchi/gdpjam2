import pulpcore.sound.Sound;

public class Gun extends Item
{
	public static final int	GUN			= 0;
	public static final int	MACHINEGUN	= 1;
	public static final int	SHOTGUN		= 2;
	public static final int	SNIPER		= 3;

	private int				gunType;

	public Gun(int gunType, String name, int width, int height)
	{
		super ( Item.GUN, name, width, height );

		this.gunType = gunType;
	}

	public int getGunType()
	{
		return this.gunType;
	}

	public String getSpriteName()
	{
		String name = "";

		switch (this.getGunType ())
		{
			case Gun.GUN:
				name = name + "pistolet";
				break;
			case Gun.MACHINEGUN:
				name = name + "mitraillette";
				break;
			case Gun.SNIPER:
				name = name + "sniper";
				break;
			case Gun.SHOTGUN:
<<<<<<< HEAD
				name = name + "fusilpompe";
				break;				
=======
				name = name + "_fusilpompe";
				break;
>>>>>>> a16bf169
		}

		return name;
	}

	public void shoot(Character shooter)
	{
		int vx = 0;
		int vy = 0;
		switch (shooter.getDirection ())
		{
			case Character.UP:
				vx = 0;
				vy = -1;
				break;
			case Character.DOWN:
				vx = 0;
				vy = 1;
				break;
			case Character.LEFT:
				vx = -1;
				vy = 0;
				break;
			case Character.RIGHT:
				vx = 1;
				vy = 0;
				break;
		}

		switch (getGunType ())
		{
			case Gun.GUN:
			{
				shooter.removeAmmo ( 1 );
				vx *= 6;
				vy *= 6;
				Shoot shoot = new Shoot ( getGunType (), vx, vy );
				shooter.setShootLocation ( shoot );
				ShootManager.shared.addShoot ( shoot );

				Sound.load ( "pistolet.wav" ).play ();
			}
				break;
			case Gun.MACHINEGUN:
			{
				shooter.removeAmmo ( 2 );
				vx *= 10;
				vy *= 10;
				Shoot shoot1 = new Shoot ( getGunType (), vx, vy );
				shooter.setShootLocation ( shoot1 );
				ShootManager.shared.addShoot ( shoot1 );

				Sound.load ( "mitraillette.wav" ).play ();
			}
				break;
			case Gun.SNIPER:
			{
				shooter.removeAmmo ( 1 );
				vx *= 16;
				vy *= 16;
				Shoot shoot1 = new Shoot ( getGunType (), vx, vy );
				shooter.setShootLocation ( shoot1 );
				ShootManager.shared.addShoot ( shoot1 );

				Sound.load ( "sniper.wav" ).play ();
				break;
			}
			case Gun.SHOTGUN:
				shooter.removeAmmo ( 3 );
				vx *= 12;
				vy *= 12;

				Sound.load ( "fusil_a_pompe.wav" ).play ();
				break;
		}
<<<<<<< HEAD
						
		final Entity projectile = new Entity("projectile_fusilpompe.png", 17, 17);					
		EntityManager.shared.addEntity ( projectile );		
=======

		final Entity projectile = new Entity ( "projectile_fusilpompe.png", 17, 17 );
		EntityManager.shared.addEntity ( projectile );
>>>>>>> a16bf169
	}

	public int getNextShootDelay()
	{
		switch (getGunType ())
		{
			case GUN:
				return 500;
			case MACHINEGUN:
				return 350;
			case SHOTGUN:
				return 600;
			case SNIPER:
				return 1500;
		}
		return 0;
	}
}<|MERGE_RESOLUTION|>--- conflicted
+++ resolved
@@ -37,13 +37,8 @@
 				name = name + "sniper";
 				break;
 			case Gun.SHOTGUN:
-<<<<<<< HEAD
 				name = name + "fusilpompe";
 				break;				
-=======
-				name = name + "_fusilpompe";
-				break;
->>>>>>> a16bf169
 		}
 
 		return name;
@@ -119,15 +114,9 @@
 				Sound.load ( "fusil_a_pompe.wav" ).play ();
 				break;
 		}
-<<<<<<< HEAD
-						
+		
 		final Entity projectile = new Entity("projectile_fusilpompe.png", 17, 17);					
 		EntityManager.shared.addEntity ( projectile );		
-=======
-
-		final Entity projectile = new Entity ( "projectile_fusilpompe.png", 17, 17 );
-		EntityManager.shared.addEntity ( projectile );
->>>>>>> a16bf169
 	}
 
 	public int getNextShootDelay()
